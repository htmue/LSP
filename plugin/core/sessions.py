--- conflicted
+++ resolved
@@ -24,7 +24,8 @@
             },
             "completion": {
                 "completionItem": {
-                    "snippetSupport": True
+                    "snippetSupport": True,
+                    "deprecatedSupport": True
                 },
                 "completionItemKind": {
                     "valueSet": completion_item_kinds
@@ -77,93 +78,19 @@
             "configuration": True
         }
     }
-
     if config.experimental_capabilities is not None:
         capabilities['experimental'] = config.experimental_capabilities
-
-    initializeParams = {
+    params = {
         "processId": os.getpid(),
-        "clientInfo": {
-            "name": "Sublime Text LSP",
-        },
+        "clientInfo": {"name": "Sublime Text LSP"},
         "rootUri": first_folder.uri() if first_folder else None,
         "rootPath": first_folder.path if first_folder else None,
         "workspaceFolders": [folder.to_lsp() for folder in workspace_folders] if workspace_folders else None,
-<<<<<<< HEAD
-        "capabilities": {
-            "textDocument": {
-                "synchronization": {
-                    "didSave": True,
-                    "willSave": True,
-                    "willSaveWaitUntil": True
-                },
-                "hover": {
-                    "contentFormat": ["markdown", "plaintext"]
-                },
-                "completion": {
-                    "completionItem": {
-                        "snippetSupport": True,
-                        "deprecatedSupport": True
-                    },
-                    "completionItemKind": {
-                        "valueSet": completion_item_kinds
-                    }
-                },
-                "signatureHelp": {
-                    "signatureInformation": {
-                        "documentationFormat": ["markdown", "plaintext"],
-                        "parameterInformation": {
-                            "labelOffsetSupport": True
-                        }
-                    }
-                },
-                "references": {},
-                "documentHighlight": {},
-                "documentSymbol": {
-                    "symbolKind": {
-                        "valueSet": symbol_kinds
-                    }
-                },
-                "formatting": {},
-                "rangeFormatting": {},
-                "declaration": {"linkSupport": True},
-                "definition": {"linkSupport": True},
-                "typeDefinition": {"linkSupport": True},
-                "implementation": {"linkSupport": True},
-                "codeAction": {
-                    "codeActionLiteralSupport": {
-                        "codeActionKind": {
-                            "valueSet": []
-                        }
-                    }
-                },
-                "rename": {},
-                "colorProvider": {},
-                "publishDiagnostics": {
-                    "relatedInformation": True
-                }
-            },
-            "workspace": {
-                "applyEdit": True,
-                "didChangeConfiguration": {},
-                "executeCommand": {},
-                "workspaceFolders": True,
-                "symbol": {
-                    "symbolKind": {
-                        "valueSet": symbol_kinds
-                    }
-                },
-                "configuration": True
-            }
-        }
-=======
         "capabilities": capabilities
->>>>>>> aaa54e8f
     }
     if config.init_options is not None:
-        initializeParams['initializationOptions'] = config.init_options
-
-    return initializeParams
+        params['initializationOptions'] = config.init_options
+    return params
 
 
 def diff_folders(old: List[WorkspaceFolder],
